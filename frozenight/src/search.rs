use std::sync::atomic::{AtomicBool, Ordering};

use cozy_chess::{Board, Move, Square};
use nohash::IntSet;

use crate::position::Position;
use crate::tt::{NodeKind, TableEntry};
use crate::{Eval, SharedState, Statistics};

use self::ordering::HistoryTable;
use self::window::Window;

mod null;
mod ordering;
mod pv;
mod qsearch;
mod window;

const INVALID_MOVE: Move = Move {
    from: Square::A1,
    to: Square::A1,
    promotion: None,
};

pub(crate) struct SearchState {
    killers: Vec<Move>,
    history: HistoryTable,
}

impl Default for SearchState {
    fn default() -> Self {
        SearchState {
            killers: vec![INVALID_MOVE; 128],
            history: HistoryTable::new(),
        }
    }
}

pub(crate) struct Searcher<'a> {
    pub root: Board,
    pub stats: &'a Statistics,
    pub shared: &'a SharedState,
    abort: &'a AtomicBool,
    valid: bool,
    repetition: IntSet<u64>,
    state: &'a mut SearchState,
}

impl<'a> Searcher<'a> {
    pub fn new(
        abort: &'a AtomicBool,
        shared: &'a SharedState,
        state: &'a mut SearchState,
        stats: &'a Statistics,
        repetition: IntSet<u64>,
        root: Board,
    ) -> Self {
        state.history.decay();
        Searcher {
            root,
            shared,
            abort,
            repetition,
            state,
            stats,
            valid: true,
        }
    }

    /// Launch the search.
    ///
    /// Invariant: `self` is unchanged if this function returns `Some`. If it returns none, then
    /// calling this function again will result in a panic.
    pub fn search(&mut self, depth: i16) -> Option<(Eval, Move)> {
        assert!(depth > 0);
        if !self.valid {
            panic!("attempt to search using an aborted searcher");
        }

        if !self.root.generate_moves(|_| true) {
            panic!("root position (FEN: {}) has no moves", self.root);
        }

        self.pv_search(
            &Position::from_root(self.root.clone(), &self.shared.nnue),
            Window::default(),
            depth,
        )
    }

    fn killer(&mut self, ply_index: u16) -> &mut Move {
        let idx = ply_index as usize;
        if idx >= self.state.killers.len() {
            self.state
                .killers
                .extend((self.state.killers.len()..=idx).map(|_| INVALID_MOVE));
        }
        &mut self.state.killers[idx]
    }

    fn visit_node(
        &mut self,
        position: &Position,
        window: Window,
        depth: i16,
        f: impl FnOnce(&mut Self) -> Option<Eval>,
    ) -> Option<Eval> {
        match position.board.status() {
            cozy_chess::GameStatus::Drawn => return Some(Eval::DRAW),
            cozy_chess::GameStatus::Won => return Some(-Eval::MATE.add_time(position.ply)),
            cozy_chess::GameStatus::Ongoing => {}
        }

        if depth > 0 && self.abort.load(Ordering::Relaxed) {
            return None;
        }

        if !self.repetition.insert(position.board.hash()) {
            return Some(Eval::DRAW);
        }

        let result = if depth <= 0 {
            self.qsearch(position, window)
        } else {
            self.stats.nodes.fetch_add(1, Ordering::Relaxed);
            f(self)?
        };

        // Sanity check that conclusive scores are valid
        #[cfg(debug_assertions)]
        if let Some(plys) = result.plys_to_conclusion() {
            debug_assert!(plys.abs() >= position.ply as i16);
        }

        self.repetition.remove(&position.board.hash());
        Some(result)
    }

<<<<<<< HEAD
    /// Invariant: `self` is unchanged if this function returns `Some`.
    /// If the side to move has no moves, this returns `-Eval::MATE` even if it is stalemate.
    fn alpha_beta(&mut self, position: &Position, mut window: Window, depth: u16) -> Option<Eval> {
        self.stats.nodes.fetch_add(1, Ordering::Relaxed);

        // It is impossible to accidentally return this score because the worst move that could
        // possibly be returned by visit_node is -Eval::MATE.add(1) which is better than this
        let mut best_score = -Eval::MATE;
        let mut best_move = INVALID_MOVE;
        let mut node_kind = NodeKind::UpperBound;

        let hashmove;
        match self.shared.tt.get(&position) {
            None => hashmove = None,
            Some(entry) => {
                hashmove = position.board.is_legal(entry.mv).then(|| entry.mv);

                match entry.kind {
                    _ if entry.search_depth < depth => {}
                    NodeKind::Exact => return Some(entry.eval),
                    NodeKind::LowerBound => {
                        if window.fail_high(entry.eval) {
                            return Some(entry.eval);
                        }
                        window.raise_lb(entry.eval);
                    }
                    NodeKind::UpperBound => {
                        if window.fail_low(entry.eval) {
                            return Some(entry.eval);
                        }
                        window.lower_ub(entry.eval);
                    }
                }
            }
        }

        // reverse futility pruning... but with qsearch
        if depth <= 6 {
            let margin = 250 * depth as i16;
            let rfp_window = Window::test_lower_ub(window.ub() + margin);
            let eval = self.qsearch(position, rfp_window);
            if rfp_window.fail_high(eval) {
                return Some(eval);
            }
        }

        if position.board.checkers().is_empty() && depth >= 3 {
            // search with an empty window - we only care about if the score is high or low
            let nmp_window = Window::test_lower_ub(window.ub());
            let v = -self.visit_node(&position.null_move().unwrap(), -nmp_window, depth - 3)?;
            if nmp_window.fail_high(v) {
                // Null move pruning
                return Some(v);
            }
        }

        let mut ordering = MoveOrdering::new(&position.board, hashmove, *self.killer(position.ply));
        let mut quiets = 0;
        while let Some(mv) = ordering.next(&self.state.history) {
            let new_pos = &position.play_move(&self.shared.nnue, mv);

            let d = if quiets < 4
                || position.board.color_on(mv.to) == Some(!position.board.side_to_move())
                || !new_pos.board.checkers().is_empty()
            {
                depth
            } else if quiets < 12 && depth >= 2 {
                depth - 1
            } else if depth >= 3 {
                depth - 2
            } else {
                depth
            };

            let mut v = -self.visit_node(new_pos, -window, d - 1)?;

            if !window.fail_low(v) && d < depth {
                // reduced move unexpectedly raised alpha; research at full depth
                v = -self.visit_node(new_pos, -window, depth - 1)?;
            }

            let quiet = position.board.color_on(mv.to) != Some(!position.board.side_to_move());
            if quiet {
                quiets += 1;
            }

            if window.fail_high(v) {
                self.shared.tt.store(
                    &position,
                    TableEntry {
                        mv,
                        eval: v,
                        search_depth: depth,
                        kind: NodeKind::LowerBound,
                    },
                );
                // caused a beta cutoff, update the killer at this ply
                if quiet {
                    // quiet move - update killer and history
                    *self.killer(position.ply) = mv;
                    self.state.history.caused_cutoff(
                        position.board.piece_on(mv.from).unwrap(),
                        mv,
                        position.board.side_to_move(),
                    );
                }
                return Some(v);
            } else if quiet {
                // quiet move did not cause cutoff - update history
                self.state.history.did_not_cause_cutoff(
                    position.board.piece_on(mv.from).unwrap(),
                    mv,
                    position.board.side_to_move(),
                );
            }

            if window.raise_lb(v) {
                node_kind = NodeKind::Exact;
            }
            if v > best_score {
                best_score = v;
                best_move = mv;
            }
        }

=======
    fn failed_low(&mut self, position: &Position, depth: i16, eval: Eval, mv: Move) {
>>>>>>> 96b5fdb4
        self.shared.tt.store(
            &position,
            TableEntry {
                mv,
                eval,
                depth,
                kind: NodeKind::UpperBound,
            },
        );
    }

    fn failed_high(&mut self, position: &Position, depth: i16, eval: Eval, mv: Move) {
        self.shared.tt.store(
            &position,
            TableEntry {
                mv,
                eval,
                depth,
                kind: NodeKind::LowerBound,
            },
        );
        if !position.is_capture(mv) {
            self.state.history.caused_cutoff(&position.board, mv);
            *self.killer(position.ply) = mv;
        }
    }
}<|MERGE_RESOLUTION|>--- conflicted
+++ resolved
@@ -136,135 +136,7 @@
         Some(result)
     }
 
-<<<<<<< HEAD
-    /// Invariant: `self` is unchanged if this function returns `Some`.
-    /// If the side to move has no moves, this returns `-Eval::MATE` even if it is stalemate.
-    fn alpha_beta(&mut self, position: &Position, mut window: Window, depth: u16) -> Option<Eval> {
-        self.stats.nodes.fetch_add(1, Ordering::Relaxed);
-
-        // It is impossible to accidentally return this score because the worst move that could
-        // possibly be returned by visit_node is -Eval::MATE.add(1) which is better than this
-        let mut best_score = -Eval::MATE;
-        let mut best_move = INVALID_MOVE;
-        let mut node_kind = NodeKind::UpperBound;
-
-        let hashmove;
-        match self.shared.tt.get(&position) {
-            None => hashmove = None,
-            Some(entry) => {
-                hashmove = position.board.is_legal(entry.mv).then(|| entry.mv);
-
-                match entry.kind {
-                    _ if entry.search_depth < depth => {}
-                    NodeKind::Exact => return Some(entry.eval),
-                    NodeKind::LowerBound => {
-                        if window.fail_high(entry.eval) {
-                            return Some(entry.eval);
-                        }
-                        window.raise_lb(entry.eval);
-                    }
-                    NodeKind::UpperBound => {
-                        if window.fail_low(entry.eval) {
-                            return Some(entry.eval);
-                        }
-                        window.lower_ub(entry.eval);
-                    }
-                }
-            }
-        }
-
-        // reverse futility pruning... but with qsearch
-        if depth <= 6 {
-            let margin = 250 * depth as i16;
-            let rfp_window = Window::test_lower_ub(window.ub() + margin);
-            let eval = self.qsearch(position, rfp_window);
-            if rfp_window.fail_high(eval) {
-                return Some(eval);
-            }
-        }
-
-        if position.board.checkers().is_empty() && depth >= 3 {
-            // search with an empty window - we only care about if the score is high or low
-            let nmp_window = Window::test_lower_ub(window.ub());
-            let v = -self.visit_node(&position.null_move().unwrap(), -nmp_window, depth - 3)?;
-            if nmp_window.fail_high(v) {
-                // Null move pruning
-                return Some(v);
-            }
-        }
-
-        let mut ordering = MoveOrdering::new(&position.board, hashmove, *self.killer(position.ply));
-        let mut quiets = 0;
-        while let Some(mv) = ordering.next(&self.state.history) {
-            let new_pos = &position.play_move(&self.shared.nnue, mv);
-
-            let d = if quiets < 4
-                || position.board.color_on(mv.to) == Some(!position.board.side_to_move())
-                || !new_pos.board.checkers().is_empty()
-            {
-                depth
-            } else if quiets < 12 && depth >= 2 {
-                depth - 1
-            } else if depth >= 3 {
-                depth - 2
-            } else {
-                depth
-            };
-
-            let mut v = -self.visit_node(new_pos, -window, d - 1)?;
-
-            if !window.fail_low(v) && d < depth {
-                // reduced move unexpectedly raised alpha; research at full depth
-                v = -self.visit_node(new_pos, -window, depth - 1)?;
-            }
-
-            let quiet = position.board.color_on(mv.to) != Some(!position.board.side_to_move());
-            if quiet {
-                quiets += 1;
-            }
-
-            if window.fail_high(v) {
-                self.shared.tt.store(
-                    &position,
-                    TableEntry {
-                        mv,
-                        eval: v,
-                        search_depth: depth,
-                        kind: NodeKind::LowerBound,
-                    },
-                );
-                // caused a beta cutoff, update the killer at this ply
-                if quiet {
-                    // quiet move - update killer and history
-                    *self.killer(position.ply) = mv;
-                    self.state.history.caused_cutoff(
-                        position.board.piece_on(mv.from).unwrap(),
-                        mv,
-                        position.board.side_to_move(),
-                    );
-                }
-                return Some(v);
-            } else if quiet {
-                // quiet move did not cause cutoff - update history
-                self.state.history.did_not_cause_cutoff(
-                    position.board.piece_on(mv.from).unwrap(),
-                    mv,
-                    position.board.side_to_move(),
-                );
-            }
-
-            if window.raise_lb(v) {
-                node_kind = NodeKind::Exact;
-            }
-            if v > best_score {
-                best_score = v;
-                best_move = mv;
-            }
-        }
-
-=======
     fn failed_low(&mut self, position: &Position, depth: i16, eval: Eval, mv: Move) {
->>>>>>> 96b5fdb4
         self.shared.tt.store(
             &position,
             TableEntry {
